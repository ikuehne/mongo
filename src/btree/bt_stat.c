--- conflicted
+++ resolved
@@ -23,12 +23,8 @@
 	WT_DECL_RET;
 	WT_PAGE *page;
 
-<<<<<<< HEAD
 	btree = S2BT(session);
-=======
-	btree = session->btree;
 	bm = btree->bm;
->>>>>>> 01d65d9b
 
 	WT_RET(bm->stat(bm, session));
 
