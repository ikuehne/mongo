--- conflicted
+++ resolved
@@ -292,29 +292,13 @@
 	{ "create", "boolean", NULL, NULL },
 	{ "direct_io", "list",
 	    "choices=[\"checkpoint\",\"data\",\"log\"]",
-<<<<<<< HEAD
-	    NULL},
-	{ "error_prefix", "string", NULL, NULL},
-	{ "eviction_dirty_target", "int", "min=10,max=99", NULL},
-	{ "eviction_target", "int", "min=10,max=99", NULL},
-	{ "eviction_trigger", "int", "min=10,max=99", NULL},
-	{ "eviction_workers", "int", "min=0,max=20", NULL},
-	{ "exclusive", "boolean", NULL, NULL},
-	{ "extensions", "list", NULL, NULL},
-	{ "file_extend", "list", "choices=[\"data\",\"log\"]", NULL},
-	{ "hazard_max", "int", "min=15", NULL},
-	{ "log", "category", NULL, confchk_log_subconfigs},
-	{ "lsm_merge", "boolean", NULL, NULL},
-	{ "mmap", "boolean", NULL, NULL},
-	{ "multiprocess", "boolean", NULL, NULL},
-	{ "session_max", "int", "min=1", NULL},
-=======
 	    NULL },
 	{ "error_prefix", "string", NULL, NULL },
 	{ "eviction_dirty_target", "int", "min=10,max=99", NULL },
 	{ "eviction_target", "int", "min=10,max=99", NULL },
 	{ "eviction_trigger", "int", "min=10,max=99", NULL },
 	{ "eviction_workers", "int", "min=0,max=20", NULL },
+	{ "exclusive", "boolean", NULL, NULL },
 	{ "extensions", "list", NULL, NULL },
 	{ "file_extend", "list", "choices=[\"data\",\"log\"]", NULL },
 	{ "hazard_max", "int", "min=15", NULL },
@@ -323,7 +307,6 @@
 	{ "mmap", "boolean", NULL, NULL },
 	{ "multiprocess", "boolean", NULL, NULL },
 	{ "session_max", "int", "min=1", NULL },
->>>>>>> 80a6c14c
 	{ "shared_cache", "category", NULL,
 	     confchk_shared_cache_subconfigs },
 	{ "statistics", "list",
@@ -496,23 +479,14 @@
 	  "cache_size=100MB,checkpoint=(name=\"WiredTigerCheckpoint\","
 	  "wait=0),checkpoint_sync=,create=0,direct_io=,error_prefix=,"
 	  "eviction_dirty_target=80,eviction_target=80,eviction_trigger=95,"
-<<<<<<< HEAD
 	  "eviction_workers=0,exclusive=0,extensions=,file_extend=,"
 	  "hazard_max=1000,log=(archive=,enabled=0,file_max=100MB,"
 	  "path=\"\"),lsm_merge=,mmap=,multiprocess=0,session_max=100,"
 	  "shared_cache=(chunk=10MB,name=,reserve=0,size=500MB),"
 	  "statistics=none,statistics_log=(path=\"WiredTigerStat.%d.%H\","
 	  "sources=,timestamp=\"%b %d %H:%M:%S\",wait=0),"
-	  "transaction_sync=fsync,use_environment_priv=0,verbose=",
-=======
-	  "eviction_workers=0,extensions=,file_extend=,hazard_max=1000,"
-	  "log=(archive=,enabled=0,file_max=100MB,path=\"\"),lsm_merge=,"
-	  "mmap=,multiprocess=0,session_max=100,shared_cache=(chunk=10MB,"
-	  "name=,reserve=0,size=500MB),statistics=none,"
-	  "statistics_log=(path=\"WiredTigerStat.%d.%H\",sources=,"
-	  "timestamp=\"%b %d %H:%M:%S\",wait=0),transaction_sync=(enabled=0"
-	  ",method=fsync),use_environment_priv=0,verbose=",
->>>>>>> 80a6c14c
+	  "transaction_sync=(enabled=0,method=fsync),use_environment_priv=0"
+	  ",verbose=",
 	  confchk_wiredtiger_open
 	},
 	{ NULL, NULL, NULL }
