--- conflicted
+++ resolved
@@ -423,11 +423,7 @@
 	WT_DECL_RET;
 	WT_CONFIG_ITEM cval;
 
-<<<<<<< HEAD
-	WT_RET(__wt_calloc_def(session, 1, &mdc));
-=======
 	WT_RET(__wt_calloc_one(session, &mdc));
->>>>>>> 5cf21acf
 
 	cursor = &mdc->iface;
 	*cursor = iface;
