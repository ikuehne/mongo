--- conflicted
+++ resolved
@@ -279,12 +279,9 @@
 data's
 datalen
 datasets
-<<<<<<< HEAD
-decr
-=======
 dbc
 decl
->>>>>>> 77bf1fed
+decr
 decrement
 decrementing
 defno
